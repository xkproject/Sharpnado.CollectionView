--- conflicted
+++ resolved
@@ -64,11 +64,7 @@
       <Version>1.1.0-beta008</Version>
     </PackageReference>
     <PackageReference Include="Xamarin.Forms">
-<<<<<<< HEAD
       <Version>2.5.1.444934</Version>
-=======
-      <Version>3.4.0.1008975</Version>
->>>>>>> 405e09d5
     </PackageReference>
   </ItemGroup>
   <ItemGroup>
