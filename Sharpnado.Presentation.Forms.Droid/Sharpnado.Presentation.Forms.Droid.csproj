--- conflicted
+++ resolved
@@ -91,11 +91,7 @@
       <Version>27.0.2.1</Version>
     </PackageReference>
     <PackageReference Include="Xamarin.Forms">
-<<<<<<< HEAD
       <Version>2.5.1.444934</Version>
-=======
-      <Version>3.4.0.1008975</Version>
->>>>>>> 405e09d5
     </PackageReference>
   </ItemGroup>
   <ItemGroup>
